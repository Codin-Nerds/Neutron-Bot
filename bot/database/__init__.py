--- conflicted
+++ resolved
@@ -17,272 +17,12 @@
     Import all database tables in order to load them
     into the `Base` metadata, so that they can be initialized.
     """
-<<<<<<< HEAD
-    def __init__(self, db: "Database", table_name: str):
-        self.database = db
-        self.table = table_name
-        self.pool = self.database.pool
-        self.timeout = self.database.timeout
-        self.cache = {}
-
-    @abstractmethod
-    async def __async_init__(self) -> None:
-        """
-        This is asynchronous initialization function which
-        will get automatically called by `Database` when
-        the table is added. (Calling this method is handeled
-        by the `_populate` function).
-        """
-        raise NotImplementedError
-
-    async def _init(self) -> None:
-        """
-        This method calls `_populate` and `_make_cache`
-        to make all the db tables and create the table cache.
-        After that, `__async_init__` method is called which
-        refers to top-level async initialization, if this
-        method isn't defined, nothing will happen.
-
-        This also makes sure that `columns` dictionary is
-        defined properly in the top-level class..
-        """
-        if not hasattr(self, "columns") or not isinstance(self.columns, dict):
-            raise RuntimeError(f"Table {self.__class__} doesn't have a `columns` dict defined properly.")
-
-        await self._populate()
-        await self._make_cache()
-        with suppress(NotImplementedError):
-            await self.__async_init__()
-
-    async def _populate(self) -> None:
-        """
-        This method is used to create the initial table structure
-        and define it's structure and columns.
-
-        This method also calls `__async_init__` method on top level table
-        (if there is one).
-        """
-        if hasattr(self, "sql"):
-            async with self.pool.acquire(timeout=self.timeout) as db:
-                await db.execute(self.sql)
-        if hasattr(self, "columns"):
-            table_structure = ",\n".join(f"{column} {sql_details}" for column, sql_details in self.columns.items())
-            populate_command = f"CREATE TABLE IF NOT EXISTS {self.table} (\n{table_structure}\n)"
-
-            logger.trace(f"Populating {self.__class__}")
-            async with self.pool.acquire(timeout=self.timeout) as db:
-                await db.execute(populate_command)
-
-        if not hasattr(self, "sql") and not hasattr(self, "columns"):
-            raise RuntimeError(f"You need to either specify the column structure or sql command for {self.table} DBTable.")
-
-    async def _make_cache(self) -> None:
-        """
-        Crate and populate basic caching model from top-level `self.caching`.
-
-        This function creates `self.cache_columns` which stores the cached columns
-        and their type together with `self.cache` which stores the actual cache.
-        """
-        if not hasattr(self, "caching") or not isinstance(self.caching, dict):
-            logger.trace(f"Skipping defining cache for {self.__class__}, `caching` dict wasn't specified")
-            return
-
-        self.cache_columns = {}
-        cache_key_type, self._cache_key = self.caching.pop("key")
-        self.cache_columns[self._cache_key] = cache_key_type
-
-        # Create cache model
-        field_list = []
-        for column, specification in self.caching.items():
-            if isinstance(specification, tuple):
-                val = (column, specification[0], field(default=specification[1]))
-                _type = specification[0]
-            elif specification is None:
-                val = column
-                _type = None
-            else:
-                val = (column, specification)
-                _type = specification
-
-            field_list.append(val)
-            self.cache_columns[column] = _type
-
-        self._cache_model = make_dataclass("Entry", field_list)
-=======
     loaded_modules = []
->>>>>>> b3fe32c8
 
     # Auto database modules discovery
     database_dir = pathlib.Path(os.getcwd(), "bot", "database")
     db_modules = [f for f in os.listdir(database_dir) if pathlib.Path(database_dir, f).is_file() and f.endswith(".py")]
 
-<<<<<<< HEAD
-        entries = await self.db_get(columns)  # Get db entries to store
-        for entry in entries:
-            db_entry = {}
-            for col_name, record in zip(columns, *iter(entry)):
-                # Convert to specified type
-                with suppress(IndexError, TypeError):
-                    _type = self.cache_columns[col_name]
-                    record = _type(record)
-                db_entry[col_name] = record
-            # Store the cache model into the cache
-            key = db_entry.pop(self._cache_key)
-            cache_entry = self._cache_model(**db_entry)
-            self.cache[key] = cache_entry
-
-    def cache_update(self, key: str, column: str, value: t.Any) -> None:
-        """
-        Update the stored cache value for `update_key` on `primary_value` to given `update_value`.
-        """
-        setattr(self.cache[key], column, value)
-
-    def cache_get(self, key: str, column: str) -> t.Any:
-        """
-        Obtain the value of `attribute` stored in cache for `primary_value`
-        """
-        return getattr(self.cache[key], column)
-
-    @classmethod
-    def reference(cls) -> "DBTable":
-        """
-        This is a method which returns the running instance of given class.
-
-        This works based on the singleton single instance model and it was
-        added as a substitution for calling __init__ from the top level class
-        directly, since that requires passing arguments which won't be used
-        due to the single instance model, using the `reference` function
-        allows you to retrieve this instance without the need of passing
-        any additional arguments.
-
-        It should be noted that using this will return the instance of the
-        top-level class, but the editor will only see it as an instance of
-        this class (`DBTable`) due to the return type being set to it.
-        To circumvent this you should statically define the type of the
-        variable which will be used to store this instance.
-        """
-        return cls._instance
-
-    async def db_execute(self, sql: str, sql_args: t.Optional[list] = None) -> None:
-        """
-        This method serves as an abstraction layer
-        from using context manager and executing the
-        sql command directly from there.
-        """
-        if not sql_args:
-            sql_args = []
-
-        async with self.pool.acquire(timeout=self.timeout) as db:
-            await db.execute(sql, *sql_args)
-
-    async def db_fetchone(self, sql: str, sql_args: t.Optional[list] = None) -> asyncpg.Record:
-        """
-        This method serves as an abstraction layer
-        from using context manager and fetching the
-        sql query directly from there.
-        """
-        if not sql_args:
-            sql_args = []
-
-        async with self.pool.acquire(timeout=self.timeout) as db:
-            return await db.fetchrow(sql, *sql_args)
-
-    async def db_fetch(self, sql: str, sql_args: t.Optional[list] = None) -> t.List[asyncpg.Record]:
-        """
-        This method serves as an abstraction layer
-        from using context manager and fetching the
-        sql query directly from there.
-        """
-        if not sql_args:
-            sql_args = []
-
-        async with self.pool.acquire(timeout=self.timeout) as db:
-            return await db.fetch(sql, *sql_args)
-
-    async def db_get(
-        self, columns: t.List[str], specification: t.Optional[str] = None, sql_args: t.Optional[list] = None
-    ) -> t.Union[asyncpg.Record, t.List[asyncpg.Record]]:
-        """
-        This method serves as an abstraction layer
-        from using SQL syntax in the top-level database
-        table class, it runs the basic selection (get)
-        query without needing to use SQL syntax at all.
-        """
-        sql = f"SELECT ({', '.join(columns)}) FROM {self.table}"
-        if specification:
-            sql += f" WHERE ({specification})"
-
-        if len(columns) == 1:
-            return await self.db_fetchone(sql, sql_args)
-        return await self.db_fetch(sql, sql_args)
-
-    async def db_set(self, columns: t.List[str], values: t.List[str]) -> None:
-        """
-        This method serves as an abstraction layer
-        from using SQL syntax in the top-level database
-        table class, it runs the basic insertion (set)
-        command without needing to use SQL syntax at all.
-        """
-        sql_columns = ", ".join(columns)
-        sql_values = ", ".join(f"${n + 1}" for n in range(len(values)))
-
-        sql = f"""
-        INSERT INTO {self.table} ({sql_columns})
-        VALUES ({sql_values})
-        """
-
-        await self.db_execute(sql, values)
-
-    async def db_set_return(
-        self,
-        columns: t.List[str],
-        values: t.List[str],
-        return_columns: t.List[str]
-    ) -> t.Union[asyncpg.Record, t.List[asyncpg.Record]]:
-        """
-        This method serves as an abstraction layer
-        from using SQL syntax in the top-level database
-        table class, it runs the basic insertion (set)
-        command and returns specified `return_column`
-        without needing to use SQL syntax at all.
-        """
-        sql_columns = ", ".join(columns)
-        sql_values = ", ".join(f"${n + 1}" for n in range(len(values)))
-        sql_return_columns = ", ".join(return_columns)
-
-        sql = f"""
-        INSERT INTO {self.table} ({sql_columns})
-        VALUES ({sql_values})
-        RETURNING ({sql_return_columns})
-        """
-
-        if len(return_columns) == 1:
-            return await self.db_fetchone(sql, values)
-        return await self.db_fetch(sql, values)
-
-    async def db_upsert(self, columns: t.List[str], values: t.List[str], conflict_columns: t.List[str]) -> None:
-        """
-        This method serves as an abstraction layer
-        from using SQL syntax in the top-level database
-        table class, it runs the basic insert/update (upsert)
-        command without needing to use SQL syntax at all.
-        """
-        sql_columns = ", ".join(columns)
-        sql_values = ", ".join(f"${n + 1}" for n in range(len(values)))
-        sql_conflict_columns = ", ".join(conflict_columns)
-
-        sql_update = ""
-        for index, column in enumerate(columns):
-            if column not in conflict_columns:
-                sql_update += f"{column}=${index + 1}"
-
-        sql = f"""
-        INSERT INTO {self.table} ({sql_columns})
-        VALUES ({sql_values})
-        ON CONFLICT ({sql_conflict_columns}) DO
-        UPDATE SET {sql_update}
-        """
-=======
     # Load found modules
     for db_module in db_modules:
         db_module = db_module.replace(".py", "")
@@ -291,7 +31,6 @@
             loaded_modules.append(__import__(import_path))
         except ImportError as e:
             logger.error(f"Unable to load database: {import_path} --> {e}")
->>>>>>> b3fe32c8
 
     return loaded_modules
 
@@ -308,19 +47,8 @@
         if col.name in values and col.name not in conflict_columns
     }
 
-<<<<<<< HEAD
-        Store this connection in `self.pool` attribute
-        """
-        logger.debug("Connecting to the database")
-        try:
-            self.pool = await asyncpg.create_pool(**self.db_parameters)
-        except (asyncpg.exceptions.PostgresError, ConnectionRefusedError):
-            logger.error("Unable to connect to the database")
-            return False
-=======
     if not affected_columns:
         raise ValueError("Couldn't find any columns to update.")
->>>>>>> b3fe32c8
 
     stmt = stmt.on_conflict_do_update(
         index_elements=conflict_columns,

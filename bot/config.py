--- conflicted
+++ resolved
@@ -1,9 +1,5 @@
 import os
 from enum import Enum
-<<<<<<< HEAD
-
-=======
->>>>>>> 54166369
 
 
 COMMAND_PREFIX = os.getenv("COMMAND_PREFIX", ">>")
@@ -25,12 +21,6 @@
 }
 DATABASE_ENGINE_STRING = f"postgresql+asyncpg://{DATABASE['user']}:{DATABASE['password']}@{DATABASE['host']}/{DATABASE['database']}"
 
-<<<<<<< HEAD
-# Prefix Settings
-COMMAND_PREFIX = os.getenv("COMMAND_PREFIX", ">>")
-
-=======
->>>>>>> 54166369
 
 class Event(Enum):
     """
@@ -45,11 +35,7 @@
 
     member_join = "member_join"
     member_remove = "member_remove"
-<<<<<<< HEAD
     member_update = "member_update"
 
     message_edit = "message_edit"
-    message_delete = "message_delette"
-=======
-    member_update = "member_update"
->>>>>>> 54166369
+    message_delete = "message_delete"
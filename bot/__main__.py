import os

from discord import Game

from bot import config
from bot.core.bot import Bot

TOKEN = os.getenv("BOT_TOKEN")
PREFIX = config.COMMAND_PREFIX

extensions = [
<<<<<<< HEAD
    "bot.cogs.moderation.lock",
=======
    "bot.cogs.sudo",
>>>>>>> 63aa6509
]
db_tables = [
    "bot.database.roles"
]

bot = Bot(
    extensions, db_tables,
    command_prefix=PREFIX,
    activity=Game(name=f"Ping me using {PREFIX}help"),
    case_insensitive=True,
)


if __name__ == "__main__":
    bot.run(TOKEN)<|MERGE_RESOLUTION|>--- conflicted
+++ resolved
@@ -9,11 +9,8 @@
 PREFIX = config.COMMAND_PREFIX
 
 extensions = [
-<<<<<<< HEAD
     "bot.cogs.moderation.lock",
-=======
     "bot.cogs.sudo",
->>>>>>> 63aa6509
 ]
 db_tables = [
     "bot.database.roles"

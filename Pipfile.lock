--- conflicted
+++ resolved
@@ -1,11 +1,7 @@
 {
     "_meta": {
         "hash": {
-<<<<<<< HEAD
-            "sha256": "3316c159ae2a9509a3c8238b7a7651a3f77f628be5ad617c7a16658aba008cd4"
-=======
             "sha256": "95a37e76c0d0e3f90ca7e7031c1b3cdbc84a095747e81b69a1ab6d4198325ea7"
->>>>>>> 0148bb47
         },
         "pipfile-spec": 6,
         "requires": {
